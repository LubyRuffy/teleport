/*
Copyright 2015 Gravitational, Inc.

Licensed under the Apache License, Version 2.0 (the "License");
you may not use this file except in compliance with the License.
You may obtain a copy of the License at

    http://www.apache.org/licenses/LICENSE-2.0

Unless required by applicable law or agreed to in writing, software
distributed under the License is distributed on an "AS IS" BASIS,
WITHOUT WARRANTIES OR CONDITIONS OF ANY KIND, either express or implied.
See the License for the specific language governing permissions and
limitations under the License.

*/

package reversetunnel

import (
	"fmt"
	"net"
	"net/http"
	"strings"
	"sync"
	"sync/atomic"

	"github.com/gravitational/teleport"
	"github.com/gravitational/teleport/lib/auth"
	"github.com/gravitational/teleport/lib/defaults"
	"github.com/gravitational/teleport/lib/limiter"
	"github.com/gravitational/teleport/lib/services"
	"github.com/gravitational/teleport/lib/sshutils"
	"github.com/gravitational/teleport/lib/utils"

	log "github.com/Sirupsen/logrus"
	"github.com/gravitational/trace"
	"golang.org/x/crypto/ssh"
)

// server is a "reverse tunnel server". it exposes the cluster capabilities
// (like access to a cluster's auth) to remote trusted clients
// (also known as 'reverse tunnel agents'.
type server struct {
	sync.RWMutex

	// localAuth points to the cluster's auth server API
	localAuth       auth.AccessPoint
	hostCertChecker ssh.CertChecker
	userCertChecker ssh.CertChecker

	// srv is the "base class" i.e. the underlying SSH server
	srv     *sshutils.Server
	limiter *limiter.Limiter

	// remoteSites is the list of conencted remote clusters
	remoteSites []*remoteSite

	// localSites is the list of local (our own cluster) tunnel clients,
	// usually each of them is a local proxy.
	localSites []*localSite
}

// ServerOption sets reverse tunnel server options
type ServerOption func(s *server)

// DirectSite instructs server to proxy access to this site not using
// reverse tunnel
func DirectSite(domainName string, clt auth.ClientI) ServerOption {
	return func(s *server) {
		s.localSites = append(s.localSites, newlocalSite(domainName, clt))
	}
}

func SetLimiter(limiter *limiter.Limiter) ServerOption {
	return func(s *server) {
		s.limiter = limiter
	}
}

// NewServer creates and returns a reverse tunnel server which is fully
// initialized but hasn't been started yet
func NewServer(addr utils.NetAddr, hostSigners []ssh.Signer,
	authAPI auth.AccessPoint, opts ...ServerOption) (Server, error) {

	srv := &server{
		localSites:  []*localSite{},
		remoteSites: []*remoteSite{},
		localAuth:   authAPI,
	}
	var err error
	srv.limiter, err = limiter.NewLimiter(limiter.LimiterConfig{})
	if err != nil {
		return nil, trace.Wrap(err)
	}

	for _, o := range opts {
		o(srv)
	}

	s, err := sshutils.NewServer(
		teleport.ComponentReverseTunnel,
		addr,
		srv,
		hostSigners,
		sshutils.AuthMethods{
			PublicKey: srv.keyAuth,
		},
		sshutils.SetLimiter(srv.limiter),
	)
	if err != nil {
		return nil, err
	}
	srv.hostCertChecker = ssh.CertChecker{IsAuthority: srv.isHostAuthority}
	srv.userCertChecker = ssh.CertChecker{IsAuthority: srv.isUserAuthority}
	srv.srv = s
	return srv, nil
}

func (s *server) Wait() {
	s.srv.Wait()
}

func (s *server) Start() error {
	return s.srv.Start()
}

func (s *server) Close() error {
	return s.srv.Close()
}

func (s *server) HandleNewChan(conn net.Conn, sconn *ssh.ServerConn, nch ssh.NewChannel) {
	// apply read/write timeouts to the server connection
	conn = utils.ObeyIdleTimeout(conn,
		defaults.ReverseTunnelAgentHeartbeatPeriod*10,
		"reverse tunnel server")

	ct := nch.ChannelType()
	if ct != chanHeartbeat {
		msg := fmt.Sprintf("reversetunnel received unknown channel request %v from %v",
			nch.ChannelType(), sconn)
		// if someone is trying to open a new SSH session by talking to a reverse tunnel,
		// they're most likely using the wrong port number. Lets give them the explicit hint:
		if ct == "session" {
			msg = "Cannot open new SSH session on reverse tunnel. Are you connecting to the right port?"
		}
		log.Warningf(msg)
		nch.Reject(ssh.ConnectionFailed, msg)
		return
	}
	log.Debugf("[TUNNEL] new tunnel from %s", sconn.RemoteAddr())
	if sconn.Permissions.Extensions[extCertType] != extCertTypeHost {
		log.Error(trace.BadParameter("can't retrieve certificate type in certType"))
		return
	}
	// add the incoming site (cluster) to the list of active connections:
	site, remoteConn, err := s.upsertSite(conn, sconn)
	if err != nil {
		log.Error(trace.Wrap(err))
		nch.Reject(ssh.ConnectionFailed, "failed to accept incoming cluster connection")
		return
	}
	// accept the request and start the heartbeat on it:
	ch, req, err := nch.Accept()
	if err != nil {
		log.Error(trace.Wrap(err))
		sconn.Close()
		return
	}
	go site.handleHeartbeat(remoteConn, ch, req)
}

// isHostAuthority is called during checking the client key, to see if the signing
// key is the real host CA authority key.
func (s *server) isHostAuthority(auth ssh.PublicKey) bool {
	keys, err := s.getTrustedCAKeys(services.HostCA)
	if err != nil {
		log.Errorf("failed to retrieve trusted keys, err: %v", err)
		return false
	}
	for _, k := range keys {
		if sshutils.KeysEqual(k, auth) {
			return true
		}
	}
	return false
}

// isUserAuthority is called during checking the client key, to see if the signing
// key is the real user CA authority key.
func (s *server) isUserAuthority(auth ssh.PublicKey) bool {
	keys, err := s.getTrustedCAKeys(services.UserCA)
	if err != nil {
		log.Errorf("failed to retrieve trusted keys, err: %v", err)
		return false
	}
	for _, k := range keys {
		if sshutils.KeysEqual(k, auth) {
			return true
		}
	}
	return false
}

func (s *server) getTrustedCAKeys(CertType services.CertAuthType) ([]ssh.PublicKey, error) {
	cas, err := s.localAuth.GetCertAuthorities(CertType, false)
	if err != nil {
		return nil, err
	}
	out := []ssh.PublicKey{}
	for _, ca := range cas {
		checkers, err := ca.Checkers()
		if err != nil {
			return nil, trace.Wrap(err)
		}
		out = append(out, checkers...)
	}
	return out, nil
}

func (s *server) checkTrustedKey(CertType services.CertAuthType, domainName string, key ssh.PublicKey) error {
	cas, err := s.localAuth.GetCertAuthorities(CertType, false)
	if err != nil {
		return trace.Wrap(err)
	}
	for _, ca := range cas {
		if ca.GetClusterName() != domainName {
			continue
		}
		checkers, err := ca.Checkers()
		if err != nil {
			return trace.Wrap(err)
		}
		for _, checker := range checkers {
			if sshutils.KeysEqual(key, checker) {
				return nil
			}
		}
	}
	return trace.NotFound("authority domain %v not found or has no mathching keys", domainName)
}

func (s *server) keyAuth(conn ssh.ConnMetadata, key ssh.PublicKey) (*ssh.Permissions, error) {
	logger := log.WithFields(log.Fields{
		"remote": conn.RemoteAddr(),
		"user":   conn.User(),
	})

	cert, ok := key.(*ssh.Certificate)
	if !ok {
		logger.Warningf("server doesn't support provided key type")
		return nil, trace.BadParameter("server doesn't support provided key type")
	}

	switch cert.CertType {
	case ssh.HostCert:
		authDomain, ok := cert.Extensions[utils.CertExtensionAuthority]
		if !ok || authDomain == "" {
			err := trace.BadParameter("missing authority domainName parameter")
			logger.Warningf("failed authenticate host, err: %v", err)
			return nil, err
		}
		err := s.hostCertChecker.CheckHostKey(conn.User(), conn.RemoteAddr(), key)
		if err != nil {
			logger.Warningf("failed authenticate host, err: %v", err)
			return nil, trace.Wrap(err)
		}
		if err := s.hostCertChecker.CheckCert(conn.User(), cert); err != nil {
			logger.Warningf("failed to authenticate host err: %v", err)
			return nil, trace.Wrap(err)
		}
		// this fixes possible injection attack
		// when we have 2 trusted remote sites, and one can simply
		// pose as another. so we have to check that authority
		// matches by some other way (in absence of x509 chains)
		if err := s.checkTrustedKey(services.HostCA, authDomain, cert.SignatureKey); err != nil {
			logger.Warningf("this claims to be signed as authDomain %v, but no matching signing keys found")
			return nil, trace.Wrap(err)
		}
		return &ssh.Permissions{
			Extensions: map[string]string{
				extHost:      conn.User(),
				extCertType:  extCertTypeHost,
				extAuthority: authDomain,
			},
		}, nil
	case ssh.UserCert:
		_, err := s.userCertChecker.Authenticate(conn, key)
		if err != nil {
			logger.Warningf("failed to authenticate user, err: %v", err)
			return nil, err
		}

		if err := s.userCertChecker.CheckCert(conn.User(), cert); err != nil {
			logger.Warningf("failed to authenticate user err: %v", err)
			return nil, trace.Wrap(err)
		}

		return &ssh.Permissions{
			Extensions: map[string]string{
				extHost:     conn.User(),
				extCertType: extCertTypeUser,
			},
		}, nil
	default:
		return nil, trace.BadParameter("unsupported cert type: %v", cert.CertType)
	}
}

func (s *server) upsertSite(conn net.Conn, sshConn *ssh.ServerConn) (*remoteSite, *remoteConn, error) {
	domainName := sshConn.Permissions.Extensions[extAuthority]
	if strings.TrimSpace(domainName) == "" {
		return nil, nil, trace.BadParameter("Cannot create reverse tunnel: empty domain name")
	}

	s.Lock()
	defer s.Unlock()

	var site *remoteSite
	for _, st := range s.remoteSites {
		if st.domainName == domainName {
			site = st
			break
		}
	}
	var err error
	var remoteConn *remoteConn
	if site != nil {
		if remoteConn, err = site.addConn(conn, sshConn); err != nil {
			return nil, nil, trace.Wrap(err)
		}
	} else {
		site, err = newRemoteSite(s, domainName)
		if err != nil {
			return nil, nil, trace.Wrap(err)
		}
		if remoteConn, err = site.addConn(conn, sshConn); err != nil {
			return nil, nil, trace.Wrap(err)
		}
		s.remoteSites = append(s.remoteSites, site)
	}
	log.Infof("[TUNNEL] site %v connected from %v. sites: %d",
		domainName, conn.RemoteAddr(), len(s.remoteSites))
	return site, remoteConn, nil
}

func (s *server) GetSites() []RemoteSite {
	s.RLock()
	defer s.RUnlock()
	out := make([]RemoteSite, 0, len(s.remoteSites)+len(s.localSites))
	for i := range s.localSites {
		out = append(out, s.localSites[i])
	}
	for i := range s.remoteSites {
		out = append(out, s.remoteSites[i])
	}
	return out
}

func (s *server) GetSite(domainName string) (RemoteSite, error) {
	s.RLock()
	defer s.RUnlock()
	for i := range s.remoteSites {
		if s.remoteSites[i].domainName == domainName {
			return s.remoteSites[i], nil
		}
	}
	for i := range s.localSites {
		if s.localSites[i].domainName == domainName {
			return s.localSites[i], nil
		}
	}
	return nil, trace.NotFound("site '%v' not found", domainName)
}

func (s *server) RemoveSite(domainName string) error {
	s.Lock()
	defer s.Unlock()
	for i := range s.remoteSites {
		if s.remoteSites[i].domainName == domainName {
			s.remoteSites = append(s.remoteSites[:i], s.remoteSites[i+1:]...)
			return nil
		}
	}
	for i := range s.localSites {
		if s.localSites[i].domainName == domainName {
			s.localSites = append(s.localSites[:i], s.localSites[i+1:]...)
			return nil
		}
	}
	return trace.NotFound("site '%v' not found", domainName)
}

type remoteConn struct {
	sshConn ssh.Conn
	conn    net.Conn
	invalid int32
	log     *log.Entry
	counter int32
}

func (rc *remoteConn) String() string {
	return fmt.Sprintf("remoteConn(remoteAddr=%v)", rc.conn.RemoteAddr())
}

func (rc *remoteConn) Close() error {
	return rc.sshConn.Close()
}

func (rc *remoteConn) markInvalid(err error) {
	atomic.StoreInt32(&rc.invalid, 1)
}

func (rc *remoteConn) isInvalid() bool {
	return atomic.LoadInt32(&rc.invalid) == 1
}

// newRemoteSite helper creates and initializes 'remoteSite' instance
func newRemoteSite(srv *server, domainName string) (*remoteSite, error) {
	remoteSite := &remoteSite{
		srv:        srv,
		domainName: domainName,
		log: log.WithFields(log.Fields{
			teleport.Component: teleport.ComponentReverseTunnel,
			teleport.ComponentFields: map[string]string{
				"domainName": domainName,
				"side":       "server",
			},
		}),
	}
	// transport uses connection do dial out to the remote address
	remoteSite.transport = &http.Transport{
		Dial: remoteSite.dialAccessPoint,
	}
	clt, err := auth.NewClient("http://stub:0", remoteSite.dialAccessPoint)
	if err != nil {
		return nil, trace.Wrap(err)
	}
	remoteSite.clt = clt
	return remoteSite, nil
}

<<<<<<< HEAD
// tunnelSite is a site accessed via SSH reverse tunnel that established
// between proxy and remote site
type tunnelSite struct {
	sync.Mutex

	log         *log.Entry
	domainName  string
	connections []*remoteConn
	lastUsed    int
	lastActive  time.Time
	srv         *server

	transport *http.Transport
	clt       *auth.Client
}

func (s *tunnelSite) GetClient() (auth.ClientI, error) {
	return s.clt, nil
}

func (s *tunnelSite) String() string {
	return fmt.Sprintf("remoteSite(%v)", s.domainName)
}

func (s *tunnelSite) connectionCount() int {
	s.Lock()
	defer s.Unlock()
	return len(s.connections)
}

func (s *tunnelSite) nextConn() (*remoteConn, error) {
	s.Lock()
	defer s.Unlock()

	for {
		if len(s.connections) == 0 {
			return nil, trace.NotFound("no active tunnels to cluster %v", s.GetName())
		}
		s.lastUsed = (s.lastUsed + 1) % len(s.connections)
		remoteConn := s.connections[s.lastUsed]
		if !remoteConn.isInvalid() {
			return remoteConn, nil
		}
		s.connections = append(s.connections[:s.lastUsed], s.connections[s.lastUsed+1:]...)
		s.lastUsed = 0
		go remoteConn.Close()
	}
}

func (s *tunnelSite) addConn(conn net.Conn, sshConn ssh.Conn) (*remoteConn, error) {
	remoteConn, err := newRemoteConn(s.log, conn, sshConn)
	if err != nil {
		return nil, trace.Wrap(err)
	}
	s.Lock()
	defer s.Unlock()
	s.connections = append(s.connections, remoteConn)
	s.lastUsed = 0
	return remoteConn, nil
}

func (s *tunnelSite) GetStatus() string {
	s.Lock()
	defer s.Unlock()
	diff := time.Now().Sub(s.lastActive)
	if diff > 2*defaults.ReverseTunnelAgentHeartbeatPeriod {
		return RemoteSiteStatusOffline
	}
	return RemoteSiteStatusOnline
}

func (s *tunnelSite) setLastActive(t time.Time) {
	s.Lock()
	defer s.Unlock()
	s.lastActive = t
}

func (s *tunnelSite) handleHeartbeat(conn *remoteConn, ch ssh.Channel, reqC <-chan *ssh.Request) {
	defer func() {
		s.log.Infof("[TUNNEL] site connection closed: %v", s.domainName)
		conn.Close()
	}()
	for {
		select {
		case req := <-reqC:
			if req == nil {
				s.log.Infof("[TUNNEL] site disconnected: %v", s.domainName)
				conn.markInvalid(trace.ConnectionProblem(nil, "agent disconnected"))
				return
			}
			log.Debugf("[TUNNEL] ping from \"%s\" %s", s.domainName, conn.conn.RemoteAddr())
			s.setLastActive(time.Now())
		case <-time.After(3 * defaults.ReverseTunnelAgentHeartbeatPeriod):
			conn.markInvalid(trace.ConnectionProblem(nil, "agent missed 3 heartbeats"))
		}
	}
}

func (s *tunnelSite) GetName() string {
	return s.domainName
}

func (s *tunnelSite) GetLastConnected() time.Time {
	s.Lock()
	defer s.Unlock()
	return s.lastActive
}

func (s *tunnelSite) timeout() time.Duration {
	return s.srv.timeout
}

func (s *tunnelSite) ConnectToServer(server, user string, auth []ssh.AuthMethod) (*ssh.Client, error) {
	s.log.Infof("[TUNNEL] connect(server=%v, user=%v)", server, user)
	remoteConn, err := s.nextConn()
	if err != nil {
		return nil, trace.Wrap(err)
	}
	ch, _, err := remoteConn.sshConn.OpenChannel(chanTransport, nil)
	if err != nil {
		remoteConn.markInvalid(err)
		return nil, trace.Wrap(err)
	}
	// ask remote channel to dial
	dialed, err := ch.SendRequest(chanTransportDialReq, true, []byte(server))
	if err != nil {
		remoteConn.markInvalid(err)
		return nil, trace.Wrap(err)
	}
	if !dialed {
		return nil, trace.Errorf("remote server %v is not available", server)
	}
	transportConn := utils.NewChConn(remoteConn.sshConn, ch)
	conn, chans, reqs, err := ssh.NewClientConn(
		transportConn, server,
		&ssh.ClientConfig{
			User: user,
			Auth: auth,
		})
	if err != nil {
		s.log.Errorf("[TUNNEL] connect(server=%v): %v", server, err)
		return nil, trace.Wrap(err)
	}
	return ssh.NewClient(conn, chans, reqs), nil
}

// dialAccessPoint establishes a connection from the proxy (reverse tunnel server)
// back into the client using previously established tunnel.
func (s *tunnelSite) dialAccessPoint(network, addr string) (net.Conn, error) {
	s.log.Infof("[TUNNEL] dial to site '%s'", s.GetName())

	try := func() (net.Conn, error) {
		remoteConn, err := s.nextConn()
		if err != nil {
			return nil, trace.Wrap(err)
		}
		ch, _, err := remoteConn.sshConn.OpenChannel(chanAccessPoint, nil)
		if err != nil {
			remoteConn.markInvalid(err)
			s.log.Errorf("[TUNNEL] disconnecting site '%s' on %v. Err: %v",
				s.GetName(),
				remoteConn.conn.RemoteAddr(),
				err)
			return nil, trace.Wrap(err)
		}
		s.log.Infof("[TUNNEL] success dialing to site '%s'", s.GetName())
		return utils.NewChConn(remoteConn.sshConn, ch), nil
	}

	for {
		conn, err := try()
		if err != nil {
			if trace.IsNotFound(err) {
				return nil, trace.Wrap(err)
			}
			continue
		}
		return conn, nil
	}
}

// Dial is used to connect a requesting client (say, tsh) to an SSH server
// located in a remote connected site, the connection goes through the
// reverse proxy tunnel.
func (s *tunnelSite) Dial(network string, addr string) (conn net.Conn, err error) {
	s.log.Infof("[TUNNEL] dialing %v@%v through the tunnel", addr, s.domainName)
	stop := false

	try := func() (net.Conn, error) {
		remoteConn, err := s.nextConn()
		if err != nil {
			return nil, trace.Wrap(err)
		}
		var ch ssh.Channel
		ch, _, err = remoteConn.sshConn.OpenChannel(chanTransport, nil)
		if err != nil {
			remoteConn.markInvalid(err)
			return nil, trace.Wrap(err)
		}
		stop = true
		// send a special SSH out-of-band request called "teleport-transport"
		// the agent on the other side will create a new TCP/IP connection to
		// 'addr' on its network and will start proxying that connection over
		// this SSH channel:
		var dialed bool
		dialed, err = ch.SendRequest(chanTransportDialReq, true, []byte(addr))
		if err != nil {
			return nil, trace.Wrap(err)
		}
		if !dialed {
			defer ch.Close()
			// pull the error message from the tunnel client (remote cluster)
			// passed to us via stderr:
			errMessage, _ := ioutil.ReadAll(ch.Stderr())
			if errMessage == nil {
				errMessage = []byte("failed connecting to " + addr)
			}
			return nil, trace.Errorf(strings.TrimSpace(string(errMessage)))
		}
		return utils.NewChConn(remoteConn.sshConn, ch), nil
	}
	// loop through existing TCP/IP connections (reverse tunnels) and try
	// to establish an inbound connection-over-ssh-channel to the remote
	// cluster (AKA "remotetunnel agent"):
	for i := 0; i < s.connectionCount() && !stop; i++ {
		conn, err = try()
		if err == nil {
			return conn, nil
		}
		s.log.Errorf("[TUNNEL] Dial(addr=%v) failed: %v", addr, err)
	}
	// didn't connect and no error? this means we didn't have any connected
	// tunnels to try
	if err == nil {
		err = trace.Errorf("%v is offline", s.GetName())
	}
	return nil, err
}

func (s *tunnelSite) DialServer(addr string) (net.Conn, error) {
	s.log.Infof("[TUNNEL] DialServer(addr=%v)", addr)
	clt, err := s.GetClient()
	if err != nil {
		return nil, trace.Wrap(err)
	}
	var knownServers []services.Server
	for i := 0; i < 10; i++ {
		knownServers, err = clt.GetNodes(defaults.Namespace)
		if err != nil {
			log.Errorf("[TUNNEL] failed to get servers: %v", err)
			time.Sleep(time.Second)
		}
	}
	if err != nil {
		return nil, trace.Wrap(err)
	}
	server, err := findServer(addr, knownServers)
	if err != nil {
		return nil, trace.Wrap(err)
	}
	return s.Dial("tcp", server.GetAddr())
}

func (s *tunnelSite) handleAuthProxy(w http.ResponseWriter, r *http.Request) {
	s.log.Infof("[TUNNEL] handleAuthProxy()")

	fwd, err := forward.New(forward.RoundTripper(s.transport), forward.Logger(s.log))
	if err != nil {
		roundtrip.ReplyJSON(w, http.StatusInternalServerError, err.Error())
		return
	}
	r.URL.Scheme = "http"
	r.URL.Host = "stub"
	fwd.ServeHTTP(w, r)
}

=======
>>>>>>> e669e542
const (
	extHost         = "host@teleport"
	extCertType     = "certtype@teleport"
	extAuthority    = "auth@teleport"
	extCertTypeHost = "host"
	extCertTypeUser = "user"
)<|MERGE_RESOLUTION|>--- conflicted
+++ resolved
@@ -440,285 +440,6 @@
 	return remoteSite, nil
 }
 
-<<<<<<< HEAD
-// tunnelSite is a site accessed via SSH reverse tunnel that established
-// between proxy and remote site
-type tunnelSite struct {
-	sync.Mutex
-
-	log         *log.Entry
-	domainName  string
-	connections []*remoteConn
-	lastUsed    int
-	lastActive  time.Time
-	srv         *server
-
-	transport *http.Transport
-	clt       *auth.Client
-}
-
-func (s *tunnelSite) GetClient() (auth.ClientI, error) {
-	return s.clt, nil
-}
-
-func (s *tunnelSite) String() string {
-	return fmt.Sprintf("remoteSite(%v)", s.domainName)
-}
-
-func (s *tunnelSite) connectionCount() int {
-	s.Lock()
-	defer s.Unlock()
-	return len(s.connections)
-}
-
-func (s *tunnelSite) nextConn() (*remoteConn, error) {
-	s.Lock()
-	defer s.Unlock()
-
-	for {
-		if len(s.connections) == 0 {
-			return nil, trace.NotFound("no active tunnels to cluster %v", s.GetName())
-		}
-		s.lastUsed = (s.lastUsed + 1) % len(s.connections)
-		remoteConn := s.connections[s.lastUsed]
-		if !remoteConn.isInvalid() {
-			return remoteConn, nil
-		}
-		s.connections = append(s.connections[:s.lastUsed], s.connections[s.lastUsed+1:]...)
-		s.lastUsed = 0
-		go remoteConn.Close()
-	}
-}
-
-func (s *tunnelSite) addConn(conn net.Conn, sshConn ssh.Conn) (*remoteConn, error) {
-	remoteConn, err := newRemoteConn(s.log, conn, sshConn)
-	if err != nil {
-		return nil, trace.Wrap(err)
-	}
-	s.Lock()
-	defer s.Unlock()
-	s.connections = append(s.connections, remoteConn)
-	s.lastUsed = 0
-	return remoteConn, nil
-}
-
-func (s *tunnelSite) GetStatus() string {
-	s.Lock()
-	defer s.Unlock()
-	diff := time.Now().Sub(s.lastActive)
-	if diff > 2*defaults.ReverseTunnelAgentHeartbeatPeriod {
-		return RemoteSiteStatusOffline
-	}
-	return RemoteSiteStatusOnline
-}
-
-func (s *tunnelSite) setLastActive(t time.Time) {
-	s.Lock()
-	defer s.Unlock()
-	s.lastActive = t
-}
-
-func (s *tunnelSite) handleHeartbeat(conn *remoteConn, ch ssh.Channel, reqC <-chan *ssh.Request) {
-	defer func() {
-		s.log.Infof("[TUNNEL] site connection closed: %v", s.domainName)
-		conn.Close()
-	}()
-	for {
-		select {
-		case req := <-reqC:
-			if req == nil {
-				s.log.Infof("[TUNNEL] site disconnected: %v", s.domainName)
-				conn.markInvalid(trace.ConnectionProblem(nil, "agent disconnected"))
-				return
-			}
-			log.Debugf("[TUNNEL] ping from \"%s\" %s", s.domainName, conn.conn.RemoteAddr())
-			s.setLastActive(time.Now())
-		case <-time.After(3 * defaults.ReverseTunnelAgentHeartbeatPeriod):
-			conn.markInvalid(trace.ConnectionProblem(nil, "agent missed 3 heartbeats"))
-		}
-	}
-}
-
-func (s *tunnelSite) GetName() string {
-	return s.domainName
-}
-
-func (s *tunnelSite) GetLastConnected() time.Time {
-	s.Lock()
-	defer s.Unlock()
-	return s.lastActive
-}
-
-func (s *tunnelSite) timeout() time.Duration {
-	return s.srv.timeout
-}
-
-func (s *tunnelSite) ConnectToServer(server, user string, auth []ssh.AuthMethod) (*ssh.Client, error) {
-	s.log.Infof("[TUNNEL] connect(server=%v, user=%v)", server, user)
-	remoteConn, err := s.nextConn()
-	if err != nil {
-		return nil, trace.Wrap(err)
-	}
-	ch, _, err := remoteConn.sshConn.OpenChannel(chanTransport, nil)
-	if err != nil {
-		remoteConn.markInvalid(err)
-		return nil, trace.Wrap(err)
-	}
-	// ask remote channel to dial
-	dialed, err := ch.SendRequest(chanTransportDialReq, true, []byte(server))
-	if err != nil {
-		remoteConn.markInvalid(err)
-		return nil, trace.Wrap(err)
-	}
-	if !dialed {
-		return nil, trace.Errorf("remote server %v is not available", server)
-	}
-	transportConn := utils.NewChConn(remoteConn.sshConn, ch)
-	conn, chans, reqs, err := ssh.NewClientConn(
-		transportConn, server,
-		&ssh.ClientConfig{
-			User: user,
-			Auth: auth,
-		})
-	if err != nil {
-		s.log.Errorf("[TUNNEL] connect(server=%v): %v", server, err)
-		return nil, trace.Wrap(err)
-	}
-	return ssh.NewClient(conn, chans, reqs), nil
-}
-
-// dialAccessPoint establishes a connection from the proxy (reverse tunnel server)
-// back into the client using previously established tunnel.
-func (s *tunnelSite) dialAccessPoint(network, addr string) (net.Conn, error) {
-	s.log.Infof("[TUNNEL] dial to site '%s'", s.GetName())
-
-	try := func() (net.Conn, error) {
-		remoteConn, err := s.nextConn()
-		if err != nil {
-			return nil, trace.Wrap(err)
-		}
-		ch, _, err := remoteConn.sshConn.OpenChannel(chanAccessPoint, nil)
-		if err != nil {
-			remoteConn.markInvalid(err)
-			s.log.Errorf("[TUNNEL] disconnecting site '%s' on %v. Err: %v",
-				s.GetName(),
-				remoteConn.conn.RemoteAddr(),
-				err)
-			return nil, trace.Wrap(err)
-		}
-		s.log.Infof("[TUNNEL] success dialing to site '%s'", s.GetName())
-		return utils.NewChConn(remoteConn.sshConn, ch), nil
-	}
-
-	for {
-		conn, err := try()
-		if err != nil {
-			if trace.IsNotFound(err) {
-				return nil, trace.Wrap(err)
-			}
-			continue
-		}
-		return conn, nil
-	}
-}
-
-// Dial is used to connect a requesting client (say, tsh) to an SSH server
-// located in a remote connected site, the connection goes through the
-// reverse proxy tunnel.
-func (s *tunnelSite) Dial(network string, addr string) (conn net.Conn, err error) {
-	s.log.Infof("[TUNNEL] dialing %v@%v through the tunnel", addr, s.domainName)
-	stop := false
-
-	try := func() (net.Conn, error) {
-		remoteConn, err := s.nextConn()
-		if err != nil {
-			return nil, trace.Wrap(err)
-		}
-		var ch ssh.Channel
-		ch, _, err = remoteConn.sshConn.OpenChannel(chanTransport, nil)
-		if err != nil {
-			remoteConn.markInvalid(err)
-			return nil, trace.Wrap(err)
-		}
-		stop = true
-		// send a special SSH out-of-band request called "teleport-transport"
-		// the agent on the other side will create a new TCP/IP connection to
-		// 'addr' on its network and will start proxying that connection over
-		// this SSH channel:
-		var dialed bool
-		dialed, err = ch.SendRequest(chanTransportDialReq, true, []byte(addr))
-		if err != nil {
-			return nil, trace.Wrap(err)
-		}
-		if !dialed {
-			defer ch.Close()
-			// pull the error message from the tunnel client (remote cluster)
-			// passed to us via stderr:
-			errMessage, _ := ioutil.ReadAll(ch.Stderr())
-			if errMessage == nil {
-				errMessage = []byte("failed connecting to " + addr)
-			}
-			return nil, trace.Errorf(strings.TrimSpace(string(errMessage)))
-		}
-		return utils.NewChConn(remoteConn.sshConn, ch), nil
-	}
-	// loop through existing TCP/IP connections (reverse tunnels) and try
-	// to establish an inbound connection-over-ssh-channel to the remote
-	// cluster (AKA "remotetunnel agent"):
-	for i := 0; i < s.connectionCount() && !stop; i++ {
-		conn, err = try()
-		if err == nil {
-			return conn, nil
-		}
-		s.log.Errorf("[TUNNEL] Dial(addr=%v) failed: %v", addr, err)
-	}
-	// didn't connect and no error? this means we didn't have any connected
-	// tunnels to try
-	if err == nil {
-		err = trace.Errorf("%v is offline", s.GetName())
-	}
-	return nil, err
-}
-
-func (s *tunnelSite) DialServer(addr string) (net.Conn, error) {
-	s.log.Infof("[TUNNEL] DialServer(addr=%v)", addr)
-	clt, err := s.GetClient()
-	if err != nil {
-		return nil, trace.Wrap(err)
-	}
-	var knownServers []services.Server
-	for i := 0; i < 10; i++ {
-		knownServers, err = clt.GetNodes(defaults.Namespace)
-		if err != nil {
-			log.Errorf("[TUNNEL] failed to get servers: %v", err)
-			time.Sleep(time.Second)
-		}
-	}
-	if err != nil {
-		return nil, trace.Wrap(err)
-	}
-	server, err := findServer(addr, knownServers)
-	if err != nil {
-		return nil, trace.Wrap(err)
-	}
-	return s.Dial("tcp", server.GetAddr())
-}
-
-func (s *tunnelSite) handleAuthProxy(w http.ResponseWriter, r *http.Request) {
-	s.log.Infof("[TUNNEL] handleAuthProxy()")
-
-	fwd, err := forward.New(forward.RoundTripper(s.transport), forward.Logger(s.log))
-	if err != nil {
-		roundtrip.ReplyJSON(w, http.StatusInternalServerError, err.Error())
-		return
-	}
-	r.URL.Scheme = "http"
-	r.URL.Host = "stub"
-	fwd.ServeHTTP(w, r)
-}
-
-=======
->>>>>>> e669e542
 const (
 	extHost         = "host@teleport"
 	extCertType     = "certtype@teleport"
